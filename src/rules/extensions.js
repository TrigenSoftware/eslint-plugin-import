import path from 'path'
import endsWith from 'lodash.endswith'
import has from 'has'
import assign from 'object-assign'

import resolve from 'eslint-module-utils/resolve'
import { isBuiltIn } from '../core/importType'

<<<<<<< HEAD
module.exports = function (context) {
  const configuration = context.options[0] || 'never'
  const defaultConfig = typeof configuration === 'string' ? configuration : null
  const modifiers = assign(
    {},
    typeof configuration === 'object' ? configuration : context.options[1]
  )

  function isUseOfExtensionRequired(extension) {
    if (!has(modifiers, extension)) { modifiers[extension] = defaultConfig }
    return modifiers[extension] === 'always'
  }

  function isUseOfExtensionForbidden(extension) {
    if (!has(modifiers, extension)) { modifiers[extension] = defaultConfig }
    return modifiers[extension] === 'never'
  }
=======
module.exports = {
  meta: {
    docs: {},

    schema: [
      {
        oneOf: [
          {
            enum: [ 'always', 'never' ],
          },
          {
            type: 'object',
            patternProperties: {
              '.*': { enum: [ 'always', 'never' ] },
            },
          },
        ],
      },
    ],
  },

  create: function (context) {
    const configuration = context.options[0] || 'never'
>>>>>>> 20079c64

    function isUseOfExtensionEnforced(extension) {
      if (typeof configuration === 'object') {
        return configuration[extension] === 'always'
      }

      return configuration === 'always'
    }

    function isResolvableWithoutExtension(file) {
      const extension = path.extname(file)
      const fileWithoutExtension = file.slice(0, -extension.length)
      const resolvedFileWithoutExtension = resolve(fileWithoutExtension, context)

      return resolvedFileWithoutExtension === resolve(file, context)
    }

    function checkFileExtension(node) {
      const { source } = node
      const importPath = source.value

      // don't enforce anything on builtins
      if (isBuiltIn(importPath, context.settings)) return

<<<<<<< HEAD
    if (!extension || !endsWith(importPath, extension)) {
      if (isUseOfExtensionRequired(extension) && !isUseOfExtensionForbidden(extension)) {
        context.report({
          node: source,
          message:
            `Missing file extension ${extension ? `"${extension}" ` : ''}for "${importPath}"`,
        })
      }
    } else if (extension) {
      if (isUseOfExtensionForbidden(extension) && isResolvableWithoutExtension(importPath)) {
        context.report({
          node: source,
          message: `Unexpected use of file extension "${extension}" for "${importPath}"`,
        })
=======
      const resolvedPath = resolve(importPath, context)

      // get extension from resolved path, if possible.
      // for unresolved, use source value.
      const extension = path.extname(resolvedPath || importPath).substring(1)

      if (!extension || !endsWith(importPath, extension)) {
        if (isUseOfExtensionEnforced(extension)) {
          context.report({
            node: source,
            message:
              `Missing file extension ${extension ? `"${extension}" ` : ''}for "${importPath}"`,
          })
        }
      } else if (extension) {
        if (!isUseOfExtensionEnforced(extension) && isResolvableWithoutExtension(importPath)) {
          context.report({
            node: source,
            message: `Unexpected use of file extension "${extension}" for "${importPath}"`,
          })
        }
>>>>>>> 20079c64
      }
    }

<<<<<<< HEAD
const enumValues = { enum: [ 'always', 'never' ] }
const patternProperties = {
  type: 'object',
  patternProperties: { '.*': enumValues },
}

module.exports.schema = {
  anyOf: [
    {
      type: 'array',
      items: [enumValues],
      additionalItems: false,
    },
    {
      type: 'array',
      items: [patternProperties],
      additionalItems: false,
    },
    {
      type: 'array',
      items: [
        enumValues,
        patternProperties,
      ],
      additionalItems: false,
    },
  ],
=======
    return {
      ImportDeclaration: checkFileExtension,
    }
  },
>>>>>>> 20079c64
}<|MERGE_RESOLUTION|>--- conflicted
+++ resolved
@@ -6,7 +6,6 @@
 import resolve from 'eslint-module-utils/resolve'
 import { isBuiltIn } from '../core/importType'
 
-<<<<<<< HEAD
 module.exports = function (context) {
   const configuration = context.options[0] || 'never'
   const defaultConfig = typeof configuration === 'string' ? configuration : null
@@ -24,56 +23,28 @@
     if (!has(modifiers, extension)) { modifiers[extension] = defaultConfig }
     return modifiers[extension] === 'never'
   }
-=======
-module.exports = {
-  meta: {
-    docs: {},
 
-    schema: [
-      {
-        oneOf: [
-          {
-            enum: [ 'always', 'never' ],
-          },
-          {
-            type: 'object',
-            patternProperties: {
-              '.*': { enum: [ 'always', 'never' ] },
-            },
-          },
-        ],
-      },
-    ],
-  },
+  function isResolvableWithoutExtension(file) {
+    const extension = path.extname(file)
+    const fileWithoutExtension = file.slice(0, -extension.length)
+    const resolvedFileWithoutExtension = resolve(fileWithoutExtension, context)
 
-  create: function (context) {
-    const configuration = context.options[0] || 'never'
->>>>>>> 20079c64
+    return resolvedFileWithoutExtension === resolve(file, context)
+  }
 
-    function isUseOfExtensionEnforced(extension) {
-      if (typeof configuration === 'object') {
-        return configuration[extension] === 'always'
-      }
+  function checkFileExtension(node) {
+    const { source } = node
+    const importPath = source.value
 
-      return configuration === 'always'
-    }
+    // don't enforce anything on builtins
+    if (isBuiltIn(importPath, context.settings)) return
 
-    function isResolvableWithoutExtension(file) {
-      const extension = path.extname(file)
-      const fileWithoutExtension = file.slice(0, -extension.length)
-      const resolvedFileWithoutExtension = resolve(fileWithoutExtension, context)
+    const resolvedPath = resolve(importPath, context)
 
-      return resolvedFileWithoutExtension === resolve(file, context)
-    }
+    // get extension from resolved path, if possible.
+    // for unresolved, use source value.
+    const extension = path.extname(resolvedPath || importPath).substring(1)
 
-    function checkFileExtension(node) {
-      const { source } = node
-      const importPath = source.value
-
-      // don't enforce anything on builtins
-      if (isBuiltIn(importPath, context.settings)) return
-
-<<<<<<< HEAD
     if (!extension || !endsWith(importPath, extension)) {
       if (isUseOfExtensionRequired(extension) && !isUseOfExtensionForbidden(extension)) {
         context.report({
@@ -88,33 +59,15 @@
           node: source,
           message: `Unexpected use of file extension "${extension}" for "${importPath}"`,
         })
-=======
-      const resolvedPath = resolve(importPath, context)
-
-      // get extension from resolved path, if possible.
-      // for unresolved, use source value.
-      const extension = path.extname(resolvedPath || importPath).substring(1)
-
-      if (!extension || !endsWith(importPath, extension)) {
-        if (isUseOfExtensionEnforced(extension)) {
-          context.report({
-            node: source,
-            message:
-              `Missing file extension ${extension ? `"${extension}" ` : ''}for "${importPath}"`,
-          })
-        }
-      } else if (extension) {
-        if (!isUseOfExtensionEnforced(extension) && isResolvableWithoutExtension(importPath)) {
-          context.report({
-            node: source,
-            message: `Unexpected use of file extension "${extension}" for "${importPath}"`,
-          })
-        }
->>>>>>> 20079c64
       }
     }
+  }
 
-<<<<<<< HEAD
+  return {
+    ImportDeclaration: checkFileExtension,
+  }
+}
+
 const enumValues = { enum: [ 'always', 'never' ] }
 const patternProperties = {
   type: 'object',
@@ -142,10 +95,4 @@
       additionalItems: false,
     },
   ],
-=======
-    return {
-      ImportDeclaration: checkFileExtension,
-    }
-  },
->>>>>>> 20079c64
 }