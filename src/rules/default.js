import Exports from '../ExportMap'

module.exports = {
  meta: {
    docs: {},
  },

  create: function (context) {

    function checkDefault(specifierType, node) {

      // poor man's Array.find
      let defaultSpecifier
      node.specifiers.some((n) => {
        if (n.type === specifierType) {
          defaultSpecifier = n
          return true
        }
      })

      if (!defaultSpecifier) return
      var imports = Exports.get(node.source.value, context)
      if (imports == null) return

<<<<<<< HEAD
    if (imports.errors.length) {
      imports.reportErrors(context, node)
    } else if (imports.get('default') === undefined) {
      context.report(defaultSpecifier, 'No default export found in module.')
=======
      if (imports.errors.length) {
        imports.reportErrors(context, node)
      } else if (!imports.get('default')) {
        context.report(defaultSpecifier, 'No default export found in module.')
      }
>>>>>>> 20079c64
    }

    return {
      'ImportDeclaration': checkDefault.bind(null, 'ImportDefaultSpecifier'),
      'ExportNamedDeclaration': checkDefault.bind(null, 'ExportDefaultSpecifier'),
    }
  },
}<|MERGE_RESOLUTION|>--- conflicted
+++ resolved
@@ -22,18 +22,11 @@
       var imports = Exports.get(node.source.value, context)
       if (imports == null) return
 
-<<<<<<< HEAD
-    if (imports.errors.length) {
-      imports.reportErrors(context, node)
-    } else if (imports.get('default') === undefined) {
-      context.report(defaultSpecifier, 'No default export found in module.')
-=======
       if (imports.errors.length) {
         imports.reportErrors(context, node)
-      } else if (!imports.get('default')) {
+      } else if (imports.get('default') === undefined) {
         context.report(defaultSpecifier, 'No default export found in module.')
       }
->>>>>>> 20079c64
     }
 
     return {
