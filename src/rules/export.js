--- conflicted
+++ resolved
@@ -54,11 +54,7 @@
           `No named exports found in module '${node.source.value}'.`)
       }
 
-<<<<<<< HEAD
-      for (let [name] of remoteExports.named) {
-=======
       for (let name of remoteExports.named.keys()) {
->>>>>>> 78b96477
         addNamed(name, node)
       }
     },
