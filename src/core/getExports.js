--- conflicted
+++ resolved
@@ -81,14 +81,7 @@
       return m // can't continue
     }
 
-<<<<<<< HEAD
-    const namespaces = new Map()
-
-    ast.body.forEach(function (n) {
-      m.captureDefault(n)
-      m.captureAll(n, path)
-      m.captureNamedDeclaration(n, path, namespaces)
-=======
+
     // attempt to collect module doc
     ast.comments.some(c => {
       if (c.type !== 'Block') return false
@@ -102,11 +95,12 @@
       return false
     })
 
+    const namespaces = new Map()
 
     ast.body.forEach(function (n) {
 
       if (n.type === 'ExportDefaultDeclaration') {
-        m.named.set('default', captureMetadata(n))
+        m.named.set('default', captureDoc(n))
         return
       }
 
@@ -114,6 +108,15 @@
         let remoteMap = m.resolveReExport(n, path)
         if (remoteMap == null) return
         remoteMap.named.forEach((value, name) => { m.named.set(name, value) })
+        return
+      }
+
+      // capture namespaces in case of later export
+      if (n.type === 'ImportDeclaration') {
+        let ns
+        if (n.specifiers.some(s => s.type === 'ImportNamespaceSpecifier' && (ns = s))) {
+          namespaces.set(ns.local.name, n)
+        }
         return
       }
 
@@ -124,11 +127,11 @@
             case 'FunctionDeclaration':
             case 'ClassDeclaration':
             case 'TypeAlias': // flowtype with babel-eslint parser
-              m.named.set(n.declaration.id.name, captureMetadata(n))
+              m.named.set(n.declaration.id.name, captureDoc(n))
               break
             case 'VariableDeclaration':
               n.declaration.declarations.forEach((d) =>
-                recursivePatternCapture(d.id, id => m.named.set(id.name, captureMetadata(d, n))))
+                recursivePatternCapture(d.id, id => m.named.set(id.name, captureDoc(d, n))))
               break
           }
         }
@@ -137,16 +140,21 @@
         let remoteMap
         if (n.source) remoteMap = m.resolveReExport(n, path)
 
-        n.specifiers.forEach(function (s) {
+        n.specifiers.forEach((s) => {
+          const exportMeta = {}
+
           if (s.type === 'ExportDefaultSpecifier') {
             // don't add it if it is not present in the exported module
             if (!remoteMap || !remoteMap.hasDefault) return
+          } else if (s.type === 'ExportSpecifier' && namespaces.has(s.local.name)){
+            let namespace = m.resolveReExport(namespaces.get(s.local.name), path)
+            if (namespace) exportMeta.namespace = namespace.named
           }
-          m.named.set(s.exported.name, null)
+
+          // todo: JSDoc
+          m.named.set(s.exported.name, exportMeta)
         })
       }
-
->>>>>>> 78b96477
     })
 
     return m
@@ -159,33 +167,6 @@
     return ExportMap.for(remotePath, this.context)
   }
 
-<<<<<<< HEAD
-  captureDefault(n) {
-    if (n.type !== 'ExportDefaultDeclaration') return
-    this.named.set('default', null)
-  }
-
-  /**
-   * capture all named exports from remote module.
-   *
-   * returns null if this node wasn't an ExportAllDeclaration
-   * returns false if it was not resolved
-   * returns true if it was resolved + parsed
-   *
-   * @param  {node} n
-   * @param  {string} path - the path of the module currently parsing
-   * @return {boolean?}
-   */
-  captureAll(n, path) {
-    if (n.type !== 'ExportAllDeclaration') return null
-
-    var remoteMap = this.resolveReExport(n, path)
-    if (remoteMap == null) return false
-
-    remoteMap.named.forEach((val, name) => { this.named.set(name, val) })
-
-    return true
-=======
   reportErrors(context, declaration) {
     context.report({
       node: declaration.source,
@@ -194,60 +175,15 @@
                         .map(e => `${e.message} (${e.lineNumber}:${e.column})`)
                         .join(', ')}`,
     })
->>>>>>> 78b96477
   }
 }
 
-<<<<<<< HEAD
-  captureNamedDeclaration(n, path, namespaces) {
-    // capture namespaces in case of later export
-    if (n.type === 'ImportDeclaration') {
-      let ns
-      if (n.specifiers.some(s => s.type === 'ImportNamespaceSpecifier' && (ns = s))) {
-        namespaces.set(ns.local.name, n)
-      }
-    }
-    if (n.type !== 'ExportNamedDeclaration') return
-
-    // capture declaration
-    if (n.declaration != null) {
-      switch (n.declaration.type) {
-        case 'FunctionDeclaration':
-        case 'ClassDeclaration':
-        case 'TypeAlias': // flowtype with babel-eslint parser
-          this.named.set(n.declaration.id.name, null) // todo: capture type info
-          break
-        case 'VariableDeclaration':
-          n.declaration.declarations.forEach((d) =>
-            recursivePatternCapture(d.id, id => this.named.set(id.name, null)))
-          break
-      }
-    }
-
-    // capture specifiers
-    let remoteMap
-    if (n.source) remoteMap = this.resolveReExport(n, path)
-
-    n.specifiers.forEach((s) => {
-      let type = null
-      if (s.type === 'ExportDefaultSpecifier') {
-        // don't add it if it is not present in the exported module
-        if (!remoteMap || !remoteMap.hasDefault) return
-      } else if (s.type === 'ExportSpecifier' && namespaces.has(s.local.name)){
-        let namespace = this.resolveReExport(namespaces.get(s.local.name), path)
-        if (namespace) type = namespace.named
-      }
-
-      this.named.set(s.exported.name, type)
-    })
-  }
-=======
 /**
  * parse JSDoc from the first node that has leading comments
  * @param  {...[type]} nodes [description]
- * @return {[type]}          [description]
+ * @return {{doc: object}}
  */
-function captureMetadata(...nodes) {
+function captureDoc(...nodes) {
   const metadata = {}
 
   // 'some' short-circuits on first 'true'
@@ -266,8 +202,8 @@
     })
     return true
   })
+
   return metadata
->>>>>>> 78b96477
 }
 
 /**
