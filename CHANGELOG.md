# Change Log
All notable changes to this project will be documented in this file.
This project adheres to [Semantic Versioning](http://semver.org/).
This change log adheres to standards from [Keep a CHANGELOG](http://keepachangelog.com).

## [Unreleased]
### Added
- `recommended` shared config. Roughly `errors` and `warnings` mixed together,
  with some `parserOptions` in the mix. ([#402])
- `react` shared config: added `jsx: true` to `parserOptions.ecmaFeatures`.

### Breaking
- [`import/extensions` setting] defaults to `['.js']`. ([#306])
- [`import/ignore` setting] defaults to nothing, and ambiguous modules are ignored natively. This means importing from CommonJS modules will no longer be reported by [`default`], [`named`], or [`namespace`], regardless of `import/ignore`. ([#270])

<<<<<<< HEAD
### Changed
- `imports-first` is renamed to [`first`]. `imports-first` alias will continue to
  exist, but may be removed in a future major release.
=======
## [1.11.0] - 2016-07-17
### Added
- Added an `peerDependencies` option to [`no-extraneous-dependencies`] to allow/forbid peer dependencies ([#423], [#428], thanks [@jfmengels]!).

### Fixed
- [`newline-after-import`] exception for multiple `require`s in an arrow
  function expression (e.g. `() => require('a') || require('b')`). ([#441], thanks [@ljharb])
>>>>>>> b2184f08

## [1.10.3] - 2016-07-08
### Fixed
- removing `Symbol` dependencies (i.e. `for-of` loops) due to Node 0.10 polyfill
  issue (see [#415]). Should not make any discernible semantic difference.

## [1.10.2] - 2016-07-04
### Fixed
- Something horrible happened during `npm prepublish` of 1.10.1.
  Several `rm -rf node_modules && npm i` and `gulp clean && npm prepublish`s later, it is rebuilt and republished as 1.10.2. Thanks [@rhettlivingston] for noticing and reporting!

## [1.10.1] - 2016-07-02 [YANKED]
### Added
- Officially support ESLint 3.x. (peerDependencies updated to `2.x - 3.x`)

## [1.10.0] - 2016-06-30
### Added
- Added new rule [`no-restricted-paths`]. ([#155]/[#371], thanks [@lo1tuma])
- [`import/core-modules` setting]: allow configuration of additional module names,
  to be treated as builtin modules (a la `path`, etc. in Node). ([#275] + [#365], thanks [@sindresorhus] for driving)
- React Native shared config (based on comment from [#283])

### Fixed
- Fixed crash with `newline-after-import` related to the use of switch cases. (fixes [#386], thanks [@ljharb] for reporting) ([#395])

## [1.9.2] - 2016-06-21
### Fixed
- Issues with ignored/CJS files in [`export`] and [`no-deprecated`] rules. ([#348], [#370])

## [1.9.1] - 2016-06-16
### Fixed
- Reordered precedence for loading resolvers. ([#373])

## [1.9.0] - 2016-06-10
### Added
- Added support TomDoc comments to [`no-deprecated`]. ([#321], thanks [@josh])
- Added support for loading custom resolvers ([#314], thanks [@le0nik])

### Fixed
- [`prefer-default-export`] handles `export function` and `export const` in same file ([#359], thanks [@scottnonnenberg])

## [1.8.1] - 2016-05-23
### Fixed
- `export * from 'foo'` now properly ignores a `default` export from `foo`, if any. ([#328]/[#332], thanks [@jkimbo])
  This impacts all static analysis of imported names. ([`default`], [`named`], [`namespace`], [`export`])
- Make [`order`]'s `newline-between` option handle multiline import statements ([#313], thanks [@singles])
- Make [`order`]'s `newline-between` option handle not assigned import statements ([#313], thanks [@singles])
- Make [`order`]'s `newline-between` option ignore `require` statements inside object literals ([#313], thanks [@singles])
- [`prefer-default-export`] properly handles deep destructuring, `export * from ...`, and files with no exports. ([#342]+[#343], thanks [@scottnonnenberg])

## [1.8.0] - 2016-05-11
### Added
- [`prefer-default-export`], new rule. ([#308], thanks [@gavriguy])

### Fixed
- Ignore namespace / ES7 re-exports in [`no-mutable-exports`]. ([#317], fixed by [#322]. thanks [@borisyankov] + [@jfmengels])
- Make [`no-extraneous-dependencies`] handle scoped packages ([#316], thanks [@jfmengels])

## [1.7.0] - 2016-05-06
### Added
- [`newline-after-import`], new rule. ([#245], thanks [@singles])
- Added an `optionalDependencies` option to [`no-extraneous-dependencies`] to allow/forbid optional dependencies ([#266], thanks [@jfmengels]).
- Added `newlines-between` option to [`order`] rule ([#298], thanks [@singles])
- add [`no-mutable-exports`] rule ([#290], thanks [@josh])
- [`import/extensions` setting]: a whitelist of file extensions to parse as modules
  and search for `export`s. If unspecified, all extensions are considered valid (for now).
  In v2, this will likely default to `['.js', MODULE_EXT]`. ([#297], to fix [#267])

### Fixed
- [`extensions`]: fallback to source path for extension enforcement if imported
  module is not resolved. Also, never report for builtins (i.e. `path`). ([#296])

## [1.6.1] - 2016-04-28
### Fixed
- [`no-named-as-default-member`]: don't crash on rest props. ([#281], thanks [@SimenB])
- support for Node 6: don't pass `null` to `path` functions.
  Thanks to [@strawbrary] for bringing this up ([#272]) and adding OSX support to the Travis
  config ([#288]).

## [1.6.0] - 2016-04-25
### Added
- add [`no-named-as-default-member`] to `warnings` canned config
- add [`no-extraneous-dependencies`] rule ([#241], thanks [@jfmengels])
- add [`extensions`] rule ([#250], thanks [@lo1tuma])
- add [`no-nodejs-modules`] rule ([#261], thanks [@jfmengels])
- add [`order`] rule ([#247], thanks [@jfmengels])
- consider `resolve.fallback` config option in the webpack resolver ([#254])

### Changed
- [`imports-first`] now allows directives (i.e. `'use strict'`) strictly before
  any imports ([#256], thanks [@lemonmade])

### Fixed
- [`named`] now properly ignores the source module if a name is re-exported from
  an ignored file (i.e. `node_modules`). Also improved the reported error. (thanks to [@jimbolla] for reporting)
- [`no-named-as-default-member`] had a crash on destructuring in loops (thanks for heads up from [@lemonmade])

## [1.5.0] - 2016-04-18
### Added
- report resolver errors at the top of the linted file
- add [`no-namespace`] rule ([#239], thanks [@singles])
- add [`no-named-as-default-member`] rule ([#243], thanks [@dmnd])

### Changed
- Rearranged rule groups in README in preparation for more style guide rules

### Removed
- support for Node 0.10, via `es6-*` ponyfills. Using native Map/Set/Symbol.

## [1.4.0] - 2016-03-25
### Added
- Resolver plugin interface v2: more explicit response format that more clearly covers the found-but-core-module case, where there is no path.
  Still backwards-compatible with the original version of the resolver spec.
- [Resolver documentation](./resolvers/README.md)

### Changed
- using `package.json/files` instead of `.npmignore` for package file inclusion ([#228], thanks [@mathieudutour])
- using `es6-*` ponyfills instead of `babel-runtime`

## [1.3.0] - 2016-03-20
Major perf improvements. Between parsing only once and ignoring gigantic, non-module `node_modules`,
there is very little added time.

My test project takes 17s to lint completely, down from 55s, when using the
memoizing parser, and takes only 27s with naked `babel-eslint` (thus, reparsing local modules).

### Added
- This change log ([#216])
- Experimental memoizing [parser](./memo-parser/README.md)

### Fixed
- Huge reduction in execution time by _only_ ignoring [`import/ignore` setting] if
  something that looks like an `export` is detected in the module content.

## [1.2.0] - 2016-03-19
Thanks @lencioni for identifying a huge amount of rework in resolve and kicking
off a bunch of memoization.

I'm seeing 62% improvement over my normal test codebase when executing only
[`no-unresolved`] in isolation, and ~35% total reduction in lint time.

### Changed
- added caching to core/resolve via [#214], configured via [`import/cache` setting]

## [1.1.0] - 2016-03-15
### Added
- Added an [`ignore`](./docs/rules/no-unresolved.md#ignore) option to [`no-unresolved`] for those pesky files that no
resolver can find. (still prefer enhancing the Webpack and Node resolvers to
using it, though). See [#89] for details.

## [1.0.4] - 2016-03-11
### Changed
- respect hoisting for deep namespaces ([`namespace`]/[`no-deprecated`]) ([#211])

### Fixed
- don't crash on self references ([#210])
- correct cache behavior in `eslint_d` for deep namespaces ([#200])

## [1.0.3] - 2016-02-26
### Changed
- no-deprecated follows deep namespaces ([#191])

### Fixed
- [`namespace`] no longer flags modules with only a default export as having no
names. (ns.default is valid ES6)

## [1.0.2] - 2016-02-26
### Fixed
- don't parse imports with no specifiers ([#192])

## [1.0.1] - 2016-02-25
### Fixed
- export `stage-0` shared config
- documented [`no-deprecated`]
- deep namespaces are traversed regardless of how they get imported ([#189])

## [1.0.0] - 2016-02-24
### Added
- [`no-deprecated`]: WIP rule to let you know at lint time if you're using
deprecated functions, constants, classes, or modules.

### Changed
- [`namespace`]: support deep namespaces ([#119] via [#157])

## [1.0.0-beta.0] - 2016-02-13
### Changed
- support for (only) ESLint 2.x
- no longer needs/refers to `import/parser` or `import/parse-options`. Instead,
ESLint provides the configured parser + options to the rules, and they use that
to parse dependencies.

### Removed
- `babylon` as default import parser (see Breaking)

## [0.13.0] - 2016-02-08
### Added
- [`no-commonjs`] rule
- [`no-amd`] rule

### Removed
- Removed vestigial `no-require` rule. [`no-commonjs`] is more complete.

## [0.12.2] - 2016-02-06 [YANKED]
Unpublished from npm and re-released as 0.13.0. See [#170].

## [0.12.1] - 2015-12-17
### Changed
- Broke docs for rules out into individual files.

## [0.12.0] - 2015-12-14
### Changed
- Ignore [`import/ignore` setting] if exports are actually found in the parsed module. Does
this to support use of `jsnext:main` in `node_modules` without the pain of
managing a whitelist or a nuanced blacklist.

## [0.11.0] - 2015-11-27
### Added
- Resolver plugins. Now the linter can read Webpack config, properly follow
aliases and ignore externals, dismisses inline loaders, etc. etc.!

## Earlier releases (0.10.1 and younger)
See [GitHub release notes](https://github.com/benmosher/eslint-plugin-import/releases?after=v0.11.0)
for info on changes for earlier releases.


[`import/cache` setting]: ./README.md#importcache
[`import/ignore` setting]: ./README.md#importignore
[`import/extensions` setting]: ./README.md#importextensions
[`import/core-modules` setting]: ./README.md#importcore-modules

[`no-unresolved`]: ./docs/rules/no-unresolved.md
[`no-deprecated`]: ./docs/rules/no-deprecated.md
[`no-commonjs`]: ./docs/rules/no-commonjs.md
[`no-amd`]: ./docs/rules/no-amd.md
[`namespace`]: ./docs/rules/namespace.md
[`no-namespace`]: ./docs/rules/no-namespace.md
[`no-named-as-default-member`]: ./docs/rules/no-named-as-default-member.md
[`no-extraneous-dependencies`]: ./docs/rules/no-extraneous-dependencies.md
[`extensions`]: ./docs/rules/extensions.md
[`first`]: ./docs/rules/first.md
[`imports-first`]: ./docs/rules/first.md
[`no-nodejs-modules`]: ./docs/rules/no-nodejs-modules.md
[`order`]: ./docs/rules/order.md
[`named`]: ./docs/rules/named.md
[`default`]: ./docs/rules/default.md
[`export`]: ./docs/rules/export.md
[`newline-after-import`]: ./docs/rules/newline-after-import.md
[`no-mutable-exports`]: ./docs/rules/no-mutable-exports.md
[`prefer-default-export`]: ./docs/rules/prefer-default-export.md
[`no-restricted-paths`]: ./docs/rules/no-restricted-paths.md

[#428]: https://github.com/benmosher/eslint-plugin-import/pull/428
[#395]: https://github.com/benmosher/eslint-plugin-import/pull/395
[#371]: https://github.com/benmosher/eslint-plugin-import/pull/371
[#365]: https://github.com/benmosher/eslint-plugin-import/pull/365
[#359]: https://github.com/benmosher/eslint-plugin-import/pull/359
[#343]: https://github.com/benmosher/eslint-plugin-import/pull/343
[#332]: https://github.com/benmosher/eslint-plugin-import/pull/332
[#322]: https://github.com/benmosher/eslint-plugin-import/pull/322
[#321]: https://github.com/benmosher/eslint-plugin-import/pull/321
[#316]: https://github.com/benmosher/eslint-plugin-import/pull/316
[#308]: https://github.com/benmosher/eslint-plugin-import/pull/308
[#298]: https://github.com/benmosher/eslint-plugin-import/pull/298
[#297]: https://github.com/benmosher/eslint-plugin-import/pull/297
[#296]: https://github.com/benmosher/eslint-plugin-import/pull/296
[#290]: https://github.com/benmosher/eslint-plugin-import/pull/290
[#289]: https://github.com/benmosher/eslint-plugin-import/pull/289
[#288]: https://github.com/benmosher/eslint-plugin-import/pull/288
[#287]: https://github.com/benmosher/eslint-plugin-import/pull/287
[#278]: https://github.com/benmosher/eslint-plugin-import/pull/278
[#261]: https://github.com/benmosher/eslint-plugin-import/pull/261
[#256]: https://github.com/benmosher/eslint-plugin-import/pull/256
[#254]: https://github.com/benmosher/eslint-plugin-import/pull/254
[#250]: https://github.com/benmosher/eslint-plugin-import/pull/250
[#247]: https://github.com/benmosher/eslint-plugin-import/pull/247
[#245]: https://github.com/benmosher/eslint-plugin-import/pull/245
[#243]: https://github.com/benmosher/eslint-plugin-import/pull/243
[#241]: https://github.com/benmosher/eslint-plugin-import/pull/241
[#239]: https://github.com/benmosher/eslint-plugin-import/pull/239
[#228]: https://github.com/benmosher/eslint-plugin-import/pull/228
[#211]: https://github.com/benmosher/eslint-plugin-import/pull/211
[#164]: https://github.com/benmosher/eslint-plugin-import/pull/164
[#157]: https://github.com/benmosher/eslint-plugin-import/pull/157
[#314]: https://github.com/benmosher/eslint-plugin-import/pull/314

[#441]: https://github.com/benmosher/eslint-plugin-import/issues/441
[#423]: https://github.com/benmosher/eslint-plugin-import/issues/423
[#415]: https://github.com/benmosher/eslint-plugin-import/issues/415
[#402]: https://github.com/benmosher/eslint-plugin-import/issues/402
[#386]: https://github.com/benmosher/eslint-plugin-import/issues/386
[#373]: https://github.com/benmosher/eslint-plugin-import/issues/373
[#370]: https://github.com/benmosher/eslint-plugin-import/issues/370
[#348]: https://github.com/benmosher/eslint-plugin-import/issues/348
[#342]: https://github.com/benmosher/eslint-plugin-import/issues/342
[#328]: https://github.com/benmosher/eslint-plugin-import/issues/328
[#317]: https://github.com/benmosher/eslint-plugin-import/issues/317
[#313]: https://github.com/benmosher/eslint-plugin-import/issues/313
[#306]: https://github.com/benmosher/eslint-plugin-import/issues/306
[#286]: https://github.com/benmosher/eslint-plugin-import/issues/286
[#283]: https://github.com/benmosher/eslint-plugin-import/issues/283
[#281]: https://github.com/benmosher/eslint-plugin-import/issues/281
[#275]: https://github.com/benmosher/eslint-plugin-import/issues/275
[#272]: https://github.com/benmosher/eslint-plugin-import/issues/272
[#270]: https://github.com/benmosher/eslint-plugin-import/issues/270
[#267]: https://github.com/benmosher/eslint-plugin-import/issues/267
[#266]: https://github.com/benmosher/eslint-plugin-import/issues/266
[#216]: https://github.com/benmosher/eslint-plugin-import/issues/216
[#214]: https://github.com/benmosher/eslint-plugin-import/issues/214
[#210]: https://github.com/benmosher/eslint-plugin-import/issues/210
[#200]: https://github.com/benmosher/eslint-plugin-import/issues/200
[#192]: https://github.com/benmosher/eslint-plugin-import/issues/192
[#191]: https://github.com/benmosher/eslint-plugin-import/issues/191
[#189]: https://github.com/benmosher/eslint-plugin-import/issues/189
[#170]: https://github.com/benmosher/eslint-plugin-import/issues/170
[#155]: https://github.com/benmosher/eslint-plugin-import/issues/155
[#119]: https://github.com/benmosher/eslint-plugin-import/issues/119
[#89]: https://github.com/benmosher/eslint-plugin-import/issues/89

[Unreleased]: https://github.com/benmosher/eslint-plugin-import/compare/v1.11.0...HEAD
[1.11.0]: https://github.com/benmosher/eslint-plugin-import/compare/v1.10.3...v1.11.0
[1.10.3]: https://github.com/benmosher/eslint-plugin-import/compare/v1.10.2...v1.10.3
[1.10.2]: https://github.com/benmosher/eslint-plugin-import/compare/v1.10.1...v1.10.2
[1.10.1]: https://github.com/benmosher/eslint-plugin-import/compare/v1.10.0...v1.10.1
[1.10.0]: https://github.com/benmosher/eslint-plugin-import/compare/v1.9.2...v1.10.0
[1.9.2]: https://github.com/benmosher/eslint-plugin-import/compare/v1.9.1...v1.9.2
[1.9.1]: https://github.com/benmosher/eslint-plugin-import/compare/v1.9.0...v1.9.1
[1.9.0]: https://github.com/benmosher/eslint-plugin-import/compare/v1.8.1...v1.9.0
[1.8.1]: https://github.com/benmosher/eslint-plugin-import/compare/v1.8.0...v1.8.1
[1.8.0]: https://github.com/benmosher/eslint-plugin-import/compare/v1.7.0...v1.8.0
[1.7.0]: https://github.com/benmosher/eslint-plugin-import/compare/v1.6.1...v1.7.0
[1.6.1]: https://github.com/benmosher/eslint-plugin-import/compare/v1.6.0...v1.6.1
[1.6.0]: https://github.com/benmosher/eslint-plugin-import/compare/v1.5.0...1.6.0
[1.5.0]: https://github.com/benmosher/eslint-plugin-import/compare/v1.4.0...v1.5.0
[1.4.0]: https://github.com/benmosher/eslint-plugin-import/compare/v1.3.0...v1.4.0
[1.3.0]: https://github.com/benmosher/eslint-plugin-import/compare/v1.2.0...v1.3.0
[1.2.0]: https://github.com/benmosher/eslint-plugin-import/compare/v1.1.0...v1.2.0
[1.1.0]: https://github.com/benmosher/eslint-plugin-import/compare/v1.0.4...v1.1.0
[1.0.4]: https://github.com/benmosher/eslint-plugin-import/compare/v1.0.3...v1.0.4
[1.0.3]: https://github.com/benmosher/eslint-plugin-import/compare/v1.0.2...v1.0.3
[1.0.2]: https://github.com/benmosher/eslint-plugin-import/compare/v1.0.1...v1.0.2
[1.0.1]: https://github.com/benmosher/eslint-plugin-import/compare/v1.0.0...v1.0.1
[1.0.0]: https://github.com/benmosher/eslint-plugin-import/compare/v1.0.0-beta.0...v1.0.0
[1.0.0-beta.0]: https://github.com/benmosher/eslint-plugin-import/compare/v0.13.0...v1.0.0-beta.0
[0.13.0]: https://github.com/benmosher/eslint-plugin-import/compare/v0.12.1...v0.13.0
[0.12.2]: https://github.com/benmosher/eslint-plugin-import/compare/v0.12.1...v0.12.2
[0.12.1]: https://github.com/benmosher/eslint-plugin-import/compare/v0.12.0...v0.12.1
[0.12.0]: https://github.com/benmosher/eslint-plugin-import/compare/v0.11.0...v0.12.0
[0.11.0]: https://github.com/benmosher/eslint-plugin-import/compare/v0.10.1...v0.11.0

[@mathieudutour]: https://github.com/mathieudutour
[@gausie]: https://github.com/gausie
[@singles]: https://github.com/singles
[@jfmengels]: https://github.com/jfmengels
[@lo1tuma]: https://github.com/lo1tuma
[@dmnd]: https://github.com/dmnd
[@lemonmade]: https://github.com/lemonmade
[@jimbolla]: https://github.com/jimbolla
[@jquense]: https://github.com/jquense
[@jonboiser]: https://github.com/jonboiser
[@taion]: https://github.com/taion
[@strawbrary]: https://github.com/strawbrary
[@SimenB]: https://github.com/SimenB
[@josh]: https://github.com/josh
[@borisyankov]: https://github.com/borisyankov
[@gavriguy]: https://github.com/gavriguy
[@jkimbo]: https://github.com/jkimbo
[@le0nik]: https://github.com/le0nik
[@scottnonnenberg]: https://github.com/scottnonnenberg
[@sindresorhus]: https://github.com/sindresorhus
[@ljharb]: https://github.com/ljharb
[@rhettlivingston]: https://github.com/rhettlivingston<|MERGE_RESOLUTION|>--- conflicted
+++ resolved
@@ -13,11 +13,10 @@
 - [`import/extensions` setting] defaults to `['.js']`. ([#306])
 - [`import/ignore` setting] defaults to nothing, and ambiguous modules are ignored natively. This means importing from CommonJS modules will no longer be reported by [`default`], [`named`], or [`namespace`], regardless of `import/ignore`. ([#270])
 
-<<<<<<< HEAD
 ### Changed
 - `imports-first` is renamed to [`first`]. `imports-first` alias will continue to
   exist, but may be removed in a future major release.
-=======
+
 ## [1.11.0] - 2016-07-17
 ### Added
 - Added an `peerDependencies` option to [`no-extraneous-dependencies`] to allow/forbid peer dependencies ([#423], [#428], thanks [@jfmengels]!).
@@ -25,7 +24,6 @@
 ### Fixed
 - [`newline-after-import`] exception for multiple `require`s in an arrow
   function expression (e.g. `() => require('a') || require('b')`). ([#441], thanks [@ljharb])
->>>>>>> b2184f08
 
 ## [1.10.3] - 2016-07-08
 ### Fixed
