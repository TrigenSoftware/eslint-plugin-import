--- conflicted
+++ resolved
@@ -4,15 +4,13 @@
 This change log adheres to standards from [Keep a CHANGELOG](http://keepachangelog.com).
 
 ## [Unreleased]
-<<<<<<< HEAD
-
-
-# [2.11.0] - 2018-04-09
-### Added
-=======
+### Added
 - Ignore type imports for named rule ([#931], thanks [@mattijsbliek])
 - Add documentation for [`no-useless-path-segments`] rule ([#1068], thanks [@manovotny])
->>>>>>> ec87b641
+
+
+# [2.11.0] - 2018-04-09
+### Added
 - Fixer for [`first`] ([#1046], thanks [@fengkfengk])
 - `allow-require` option for [`no-commonjs`] rule ([#880], thanks [@futpib])
 
@@ -712,10 +710,7 @@
 [@graingert]: https://github.com/graingert
 [@danny-andrews]: https://github.com/dany-andrews
 [@fengkfengk]: https://github.com/fengkfengk
-<<<<<<< HEAD
 [@futpib]: https://github.com/futpib
 [@klimashkin]: https://github.com/klimashkin
 [@lukeapage]: https://github.com/lukeapage
-=======
-[@manovotny]: https://github.com/manovotny
->>>>>>> ec87b641
+[@manovotny]: https://github.com/manovotny