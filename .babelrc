{
<<<<<<< HEAD
  "presets": [ "es2015-argon" ],
  "sourceMaps": "inline"
=======
  "presets": [ "es2015-loose" ],
  "sourceMaps": "inline",
  "env": {
    "test": {
      "plugins": [ "istanbul" ]
    }
  }
>>>>>>> 9fc33515
}<|MERGE_RESOLUTION|>--- conflicted
+++ resolved
@@ -1,14 +1,9 @@
 {
-<<<<<<< HEAD
   "presets": [ "es2015-argon" ],
-  "sourceMaps": "inline"
-=======
-  "presets": [ "es2015-loose" ],
   "sourceMaps": "inline",
   "env": {
     "test": {
       "plugins": [ "istanbul" ]
     }
   }
->>>>>>> 9fc33515
 }