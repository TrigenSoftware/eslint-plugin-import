var findRoot = require('find-root')
  , path = require('path')
  , resolve = require('resolve')
  , get = require('lodash.get')
<<<<<<< HEAD
  , find = require('array-find')
=======
  // not available on 0.10.x
  , isAbsolute = path.isAbsolute || require('is-absolute')
>>>>>>> 0af74865

var resolveAlias = require('./resolve-alias')

/**
 * Find the full path to 'source', given 'file' as a full reference path.
 *
 * resolveImport('./foo', '/Users/ben/bar.js') => '/Users/ben/foo.js'
 * @param  {string} source - the module to resolve; i.e './some-module'
 * @param  {string} file - the importing file's full path; i.e. '/usr/local/bin/file.js'
 * TODO: take options as a third param, with webpack config file name
 * @return {string?} the resolved path to source, undefined if not resolved, or null
 *                   if resolved to a non-FS resource (i.e. script tag at page load)
 */
exports.resolveImport = function resolveImport(source, file, settings) {

  // strip loaders
  var finalBang = source.lastIndexOf('!')
  if (finalBang >= 0) {
    source = source.slice(finalBang + 1)
  }

  if (resolve.isCore(source)) return null

  var configPath = get(settings, 'config', 'webpack.config.js')
    , webpackConfig
  try {
    // see if we've got an absolute path
    if (!isAbsolute(configPath)) {
      // if not, find ancestral package.json and use its directory as base for the path
      var packageDir = findRoot(file)
      if (!packageDir) throw new Error('package not found above ' + file)

      configPath = path.join(packageDir, configPath)
    }

    webpackConfig = require(configPath)
  } catch (err) {
    webpackConfig = {}
  }

  // externals
  if (findExternal(source, webpackConfig.externals)) return null

  // replace alias if needed
  source = resolveAlias(source, get(webpackConfig, ['resolve', 'alias'], {}))

  var paths = []

  // root as first alternate path
  var rootPath = get(webpackConfig, ['resolve', 'root'])
  if (rootPath) paths.push(rootPath)

  // otherwise, resolve "normally"
  return resolve.sync(source, {
    basedir: path.dirname(file),

    // defined via http://webpack.github.io/docs/configuration.html#resolve-extensions
    extensions: get(webpackConfig, ['resolve', 'extensions'])
      || ['', '.webpack.js', '.web.js', '.js'],

    // http://webpack.github.io/docs/configuration.html#resolve-modulesdirectories
    moduleDirectory: get(webpackConfig, ['resolve', 'modulesDirectories'])
      || ['web_modules', 'node_modules'],

    paths: paths,
    packageFilter: packageFilter.bind(null, webpackConfig),
  })
}

function findExternal(source, externals) {
  if (!externals) return false

  // string match
  if (typeof externals === 'string') return (source === externals)

  // array: recurse
  if (externals instanceof Array) {
    return externals.some(function (e) { return findExternal(source, e) })
  }

  if (externals instanceof RegExp) {
    return externals.test(source)
  }

  if (typeof externals === 'function') {
    throw new Error('unable to handle function externals')
  }

  // else, vanilla object
  return Object.keys(externals).some(function (e) { return source === e })
}

/**
 * webpack defaults: http://webpack.github.io/docs/configuration.html#resolve-packagemains
 * @type {Array}
 */
var defaultMains = [
  'webpack', 'browser', 'web', 'browserify', ['jam', 'main'], 'main',
]

function packageFilter(config, pkg) {
  var altMain

  // check for rollup-style first
  if (pkg['jsnext:main']) {
    pkg['main'] = pkg['jsnext:main']
  } else {
    // check for configured/default alternative main fields
    altMain = find(
      get(config, ['resolve', 'packageMains']) || defaultMains,
      function (m) { return typeof get(pkg, m) === 'string' })

    if (altMain) {
      pkg['main'] = get(pkg, altMain)
    }
  }


  return pkg
}<|MERGE_RESOLUTION|>--- conflicted
+++ resolved
@@ -2,12 +2,9 @@
   , path = require('path')
   , resolve = require('resolve')
   , get = require('lodash.get')
-<<<<<<< HEAD
   , find = require('array-find')
-=======
   // not available on 0.10.x
   , isAbsolute = path.isAbsolute || require('is-absolute')
->>>>>>> 0af74865
 
 var resolveAlias = require('./resolve-alias')
 
