import { test, SYNTAX_CASES } from '../utils'
import { RuleTester } from 'eslint'

import { CASE_SENSITIVE_FS } from 'eslint-module-utils/resolve'

var ruleTester = new RuleTester()
  , rule = require('rules/default')

ruleTester.run('default', rule, {
  valid: [
    test({ code: 'import "./malformed.js"' }),

    test({code: 'import foo from "./empty-folder";'}),
    test({code: 'import { foo } from "./default-export";'}),
    test({code: 'import foo from "./default-export";'}),
    test({code: 'import foo from "./mixed-exports";'}),
    test({
      code: 'import bar from "./default-export";'}),
    test({
      code: 'import CoolClass from "./default-class";'}),
    test({
      code: 'import bar, { baz } from "./default-export";'}),

    // core modules always have a default
    test({ code: 'import crypto from "crypto";' }),

    test({ code: 'import common from "./common";' }),

    // es7 export syntax
    test({ code: 'export bar from "./bar"'
         , parser: 'babel-eslint' }),
    test({ code: 'export { default as bar } from "./bar"' }),
    test({ code: 'export bar, { foo } from "./bar"'
         , parser: 'babel-eslint' }),
    test({ code: 'export { default as bar, foo } from "./bar"' }),
    test({ code: 'export bar, * as names from "./bar"'
         , parser: 'babel-eslint' }),

    // sanity check
    test({ code: 'export {a} from "./named-exports"' }),
    test({
      code: 'import twofer from "./trampoline"',
      parser: 'babel-eslint',
    }),

    // jsx
    test({
      code: 'import MyCoolComponent from "./jsx/MyCoolComponent.jsx"',
      parserOptions: {
        sourceType: 'module',
        ecmaVersion: 6,
        ecmaFeatures: { jsx: true },
      },
    }),

    // #54: import of named export default
    test({ code: 'import foo from "./named-default-export"' }),

    // #94: redux export of execution result,
    test({ code: 'import connectedApp from "./redux"' }),
    test({ code: 'import App from "./jsx/App"'
         , ecmaFeatures: { jsx: true, modules: true } }),

    // from no-errors
    test({
      code: "import Foo from './jsx/FooES7.js';",
      parser: 'babel-eslint',
    }),

<<<<<<< HEAD
    // #545: more ES7 cases
    test({
      code: "import bar from './default-export-from.js';",
      parser: 'babel-eslint',
    }),
    test({
      code: "import bar from './default-export-from-named.js';",
      parser: 'babel-eslint',
    }),
    test({
      code: "import bar from './default-export-from-ignored.js';",
      settings: { 'import/ignore': ['common'] },
      parser: 'babel-eslint',
    }),
    test({
      code: "export bar from './default-export-from-ignored.js';",
      settings: { 'import/ignore': ['common'] },
      parser: 'babel-eslint',
    }),

=======
>>>>>>> 20079c64

    ...SYNTAX_CASES,
  ],

  invalid: [
    test({
      code: "import Foo from './jsx/FooES7.js';",
      errors: ["Parse errors in imported module './jsx/FooES7.js': Unexpected token = (6:16)"],
    }),

    test({
      code: 'import baz from "./named-exports";',
      errors: [{ message: 'No default export found in module.'
               , type: 'ImportDefaultSpecifier'}]}),

    test({
      code: "import Foo from './jsx/FooES7.js';",
      errors: ["Parse errors in imported module './jsx/FooES7.js': Unexpected token = (6:16)"],
    }),

    // es7 export syntax
    test({
      code: 'export baz from "./named-exports"',
      parser: 'babel-eslint',
      errors: ['No default export found in module.'],
    }),
    test({
      code: 'export baz, { bar } from "./named-exports"',
      parser: 'babel-eslint',
      errors: ['No default export found in module.'],
    }),
    test({
      code: 'export baz, * as names from "./named-exports"',
      parser: 'babel-eslint',
      errors: ['No default export found in module.'],
    }),
    // exports default from a module with no default
    test({
      code: 'import twofer from "./broken-trampoline"',
      parser: 'babel-eslint',
      errors: ['No default export found in module.'],
    }),

    // #328: * exports do not include default
    test({
      code: 'import barDefault from "./re-export"',
      errors: [`No default export found in module.`],
    }),
  ],
})

// #311: import of mismatched case
if (!CASE_SENSITIVE_FS) {
  ruleTester.run('default (path case-insensitivity)', rule, {
    valid: [
      test({
        code: 'import foo from "./jsx/MyUncoolComponent.jsx"',
      }),
    ],
    invalid: [
      test({
        code: 'import bar from "./Named-Exports"',
        errors: ['No default export found in module.'],
      }),
    ],
  })
}<|MERGE_RESOLUTION|>--- conflicted
+++ resolved
@@ -67,7 +67,6 @@
       parser: 'babel-eslint',
     }),
 
-<<<<<<< HEAD
     // #545: more ES7 cases
     test({
       code: "import bar from './default-export-from.js';",
@@ -87,9 +86,6 @@
       settings: { 'import/ignore': ['common'] },
       parser: 'babel-eslint',
     }),
-
-=======
->>>>>>> 20079c64
 
     ...SYNTAX_CASES,
   ],
