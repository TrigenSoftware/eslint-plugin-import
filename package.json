--- conflicted
+++ resolved
@@ -48,14 +48,9 @@
   "homepage": "https://github.com/benmosher/eslint-plugin-import",
   "devDependencies": {
     "babel-eslint": "next",
-<<<<<<< HEAD
     "babel-preset-es2015-argon": "*",
-=======
     "babel-plugin-istanbul": "^1.0.3",
-    "babel-preset-es2015": "^6.6.0",
-    "babel-preset-es2015-loose": "^7.0.0",
     "babel-register": "6.9.0",
->>>>>>> 9fc33515
     "chai": "^3.4.0",
     "coveralls": "^2.11.4",
     "cross-env": "^1.0.7",
@@ -63,11 +58,7 @@
     "eslint-plugin-import": "next",
     "eslint-import-resolver-node": "file:./resolvers/node",
     "eslint-import-resolver-webpack": "file:./resolvers/webpack",
-<<<<<<< HEAD
     "eslint-module-utils": "file:./utils",
-    "glob": "^6.0.2",
-=======
->>>>>>> 9fc33515
     "gulp": "^3.9.0",
     "gulp-babel": "6.1.2",
     "istanbul": "^0.4.0",
@@ -84,11 +75,6 @@
     "builtin-modules": "^1.1.1",
     "contains-path": "^0.1.0",
     "doctrine": "1.2.x",
-<<<<<<< HEAD
-=======
-    "es6-map": "^0.1.3",
-    "es6-set": "^0.1.4",
->>>>>>> 9fc33515
     "eslint-import-resolver-node": "^0.2.0",
     "lodash.cond": "^4.3.0",
     "lodash.endswith": "^4.0.1",
